name: angular_components
<<<<<<< HEAD
version: 0.14.0-alpha+1
=======
version: 0.13.0+1
>>>>>>> e179c432
description: >
  The official Material Design components for AngularDart. Used at Google in
  production apps.
homepage: https://webdev.dartlang.org/components
documentation: https://webdev.dartlang.org/api?package=angular_components
author: Dart Team <misc@dartlang.org>
environment:
  sdk: '>=2.5.0-dev.1.0 <3.0.0'
dependencies:
  angular: ^6.0.0-alpha+1
  angular_forms: ^2.1.0
  async: ^2.1.0
  build: '>=0.11.1 <2.0.0'
  build_config: '>=0.2.6 <0.5.0'
  built_collection: ^4.0.0
  collection: ^1.14.10
  fixnum: ^0.10.7
  intl: '>=0.14.0 <0.17.0'
  js: ^0.6.1
  logging: ^0.11.2
  meta: ^1.0.4
  observable: ^0.22.2
  protobuf: ^1.0.0
  quiver: '>=0.24.0 <3.0.0'
  sass_builder: ^2.0.2

dev_dependencies:
  path: ^1.6.1
  pedantic: ^1.8.0
  test: ^1.0.0<|MERGE_RESOLUTION|>--- conflicted
+++ resolved
@@ -1,9 +1,5 @@
 name: angular_components
-<<<<<<< HEAD
 version: 0.14.0-alpha+1
-=======
-version: 0.13.0+1
->>>>>>> e179c432
 description: >
   The official Material Design components for AngularDart. Used at Google in
   production apps.
