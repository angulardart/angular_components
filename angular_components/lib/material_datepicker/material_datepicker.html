--- conflicted
+++ resolved
@@ -69,9 +69,9 @@
         </material-select-item>
       </div>
 
-<<<<<<< HEAD
       <div class="picker-container" [class.compact]="compact">
-        <material-calendar-picker class="calendar-picker"
+        <material-calendar-picker aria-hidden="true"
+                                  class="calendar-picker"
                                   [ngClass]="calendarWeekRowsStyle"
                                   [(state)]="calendar"
                                   [minDate]="minDate"
@@ -90,17 +90,6 @@
                               mode="single-date">
         </material-month-picker>
       </div>
-=======
-      <material-calendar-picker aria-hidden="true"
-                                class="calendar-picker"
-                                [ngClass]="calendarWeekRowsStyle"
-                                [(state)]="calendar"
-                                [minDate]="minDate"
-                                [maxDate]="maxDate"
-                                [compact]="compact"
-                                mode="single-date">
-      </material-calendar-picker>
->>>>>>> 37b2b4b9
     </div>
   </focus-trap>
 </material-popup>